--- conflicted
+++ resolved
@@ -44,31 +44,15 @@
         signal.clone(),
         &metrics,
     )?;
+    // TODO: wait for daemon to fully sync (before indexing and starting REST API)
     let store = Arc::new(Store::open(&config.db_path.join("newindex")));
     let mut indexer = Indexer::open(Arc::clone(&store), fetch_from(&config, &store));
     let mut tip = indexer.update(&daemon)?;
+    // TODO: enable compactions on store.
 
-<<<<<<< HEAD
     let q = Arc::new(Query::new(Arc::clone(&store)));
     let mut mempool = Mempool::new(Arc::clone(&q));
     mempool.update(&daemon)?;
-=======
-    let store = if is_fully_compacted(&store) {
-        store // initial import and full compaction are over
-    } else {
-        if config.jsonrpc_import {
-            index.update(&store, &signal)?; // slower: uses JSONRPC for fetching blocks
-            full_compaction(store)
-        } else {
-            // faster, but uses more memory
-            let store = bulk::index_blk_files(&daemon, &config, &metrics, store)?;
-            let store = full_compaction(store);
-            index.reload(&store); // make sure the block header index is up-to-date
-            store
-        }
-    }
-    .enable_compaction(); // enable auto compactions before starting incremental index updates.
->>>>>>> 5fedce24
 
     let server = rest::run_server(&config, q);
 
